--- conflicted
+++ resolved
@@ -1,510 +1,293 @@
-<<<<<<< HEAD
-import numpy as np
-import pandas as pd
-import unittest
-
-from xaiographs.fairness.fairness import Fairness
-
-pd.set_option('display.max_columns', None)
-pd.set_option('display.max_rows', None)
-
-
-class FairnessUnitTest(unittest.TestCase):
-
-    def setUp(self) -> None:
-        # Definimos Dataset
-        self.df_dataset = pd.DataFrame(
-            {
-                'Gender': ['MEN', 'MEN', 'WOMAN', 'MEN', 'WOMAN', 'MEN', 'MEN', 'WOMAN', 'MEN', 'WOMAN'],
-                'Color': ['BLUE', 'BLUE', 'GREEN', 'BLUE', 'BLUE', 'GREEN', 'PINK', 'PINK', 'PINK', 'PINK'],
-                'y_true': ['YES', 'YES', 'NO', 'NO', 'YES', 'YES', 'YES', 'YES', 'NO', 'NO'],
-                'y_predict': ['YES', 'YES', 'NO', 'YES', 'NO', 'NO', 'YES', 'YES', 'NO', 'NO']},
-            columns=['Gender', 'Color', 'y_true', 'y_predict'])
-
-    def check_dataset_values_unit_test(self):
-        """
-        """
-        print("\nDataset to test:\n{}".format(self.df_dataset))
-        # Column (sensitive_col) does not exist
-        with self.assertRaises(AttributeError):
-            Fairness._Fairness__check_dataset_values(df=self.df_dataset,
-                                                     sensitive_col='SENSITIVE_COLUMN_NOT_EXIST',
-                                                     target_col=None,
-                                                     predict_col='y_predict',
-                                                     target_label='YES',
-                                                     sensitive_value='XXX')
-
-        # Column (sensitive_col) does not exist
-        with self.assertRaises(AttributeError):
-            Fairness._Fairness__check_dataset_values(df=self.df_dataset,
-                                                     sensitive_col='Gender',
-                                                     target_col=None,
-                                                     predict_col='PREDICT_COLUMN_NOT_EXIST',
-                                                     target_label='XXX',
-                                                     sensitive_value='MEN')
-
-        # Column (target_col) does not exist
-        with self.assertRaises(AttributeError):
-            Fairness._Fairness__check_dataset_values(df=self.df_dataset,
-                                                     sensitive_col='Gender',
-                                                     target_col='TARGET_COLUMN_NOT_EXIST',
-                                                     predict_col='y_predict',
-                                                     target_label='YES',
-                                                     sensitive_value='MEN')
-
-        # target_label does not exist
-        with self.assertRaises(KeyError):
-            Fairness._Fairness__check_dataset_values(df=self.df_dataset,
-                                                     sensitive_col='Gender',
-                                                     target_col=None,
-                                                     predict_col='y_predict',
-                                                     target_label='ERROR_TARGET_LABEL',
-                                                     sensitive_value='MEN')
-
-        # sensitive_value does not exist
-        with self.assertRaises(KeyError):
-            Fairness._Fairness__check_dataset_values(df=self.df_dataset,
-                                                     sensitive_col='Gender',
-                                                     target_col=None,
-                                                     predict_col='y_predict',
-                                                     target_label='YES',
-                                                     sensitive_value='ERROR_SENSITIVE_VALUE')
-
-    def fit_independence_unit_test(self):
-        """ Test: Calculate Independence Criteria for 'Gender' sensitive Feature and Prediction value equals as 1.
-
-        A-> sensitive Feature
-        Y-> y_predict (Prediction)
-        T-> y_true (Target)
-        independence score = | P(Y=1∣T=1,A=a) - P(Y=1∣T=1,A=b) |
-
-        P(Y = 'YES' | A = 'MEN') = 4 / 6 = 0.66
-        P(Y = 'YES' | A = 'WOMAN') = 1 / 4 = 0.25
-        independence score = |0.66 - 0.25| = 0.41
-        """
-        print("\nDataset to test:\n{}".format(self.df_dataset))
-
-        # Independence Score Calculation OK
-        f = Fairness(destination_path='./')
-        independence_value_ok = f.fit_independence(df=self.df_dataset,
-                                                   sensitive_col='Gender',
-                                                   predict_col='y_predict',
-                                                   target_label='YES',
-                                                   sensitive_value='MEN')
-        assert round(independence_value_ok, 4) == 0.4167
-
-    def fit_separation_unit_test(self):
-        """ Test: Calculate Separation Criteria for 'Gender' sensitive Feature and Prediction value equals as 1.
-
-        A-> sensitive Feature
-        Y-> y_predict (Prediction)
-        T-> y_true (Target)
-        separation score = | P(Y=1∣T=1,A=a) - P(Y=1∣T=1,A=b) |
-
-        P(Y = 'YES' | T = 'YES', A = 'MEN') = 3 / 4 = 0.75
-        P(Y = 'YES' | T = 'YES', A = 'WOMAN') = 1 / 2 = 0.5
-        separation score = |0.75 - 0.5| = 0.25
-        """
-        # Independence Score Calculation OK
-        f = Fairness(destination_path='./')
-        separation_value = f.fit_separation(df=self.df_dataset,
-                                            sensitive_col='Gender',
-                                            target_col='y_true',
-                                            predict_col='y_predict',
-                                            target_label='YES',
-                                            sensitive_value='MEN')
-        assert round(separation_value, 2) == 0.25
-
-    def fit_sufficiency_unit_test(self):
-        """ Test: Calculate Separation Criteria for 'Gender' sensitive Feature and Prediction value equals as 1.
-
-        A-> sensitive Feature
-        Y-> y_predict (Prediction)
-        T-> y_true (Target)
-        sufficiency score = | P(T=1∣Y=1,A=a) - P(T=1∣Y=1,A=b) |
-
-        P(T = 'YES' | Y = 'YES', A = 'MEN') = 3 / 4 = 0.75
-        P(T = 'YES' | Y = 'YES', A = 'WOMAN') = 1 / 1 = 1.0
-        sufficiency score = |0.75 - 1.0| = 0.25
-        """
-        print("\nDataset to test:\n{}".format(self.df_dataset))
-
-        # Independence Score Calculation OK
-        f = Fairness(destination_path='./')
-        sufficiency_value = f.fit_sufficiency(df=self.df_dataset,
-                                              sensitive_col='Gender',
-                                              target_col='y_true',
-                                              predict_col='y_predict',
-                                              target_label='YES',
-                                              sensitive_value='MEN')
-        assert round(sufficiency_value, 2) == 0.25
-
-    def fit_fairness_metrics_unit_test(self):
-        """ Test: Calculate Independence, Separation and Sufficiency Criterias for 'Gender' sensitive Feature
-        and Prediction value equals as 1.
-
-        A-> sensitive Feature
-        Y-> y_predict (Prediction)
-        T-> y_true (Target)
-        ==============================================================
-        independence score = | P(Y=1∣T=1,A=a) - P(Y=1∣T=1,A=b) |
-        P(Y = 'YES' | A = 'MEN') = 4 / 6 = 0.66
-        P(Y = 'YES' | A = 'WOMAN') = 1 / 4 = 0.25
-        independence score = |0.66 - 0.25| = 0.41
-        ==============================================================
-        separation score = | P(Y=1∣T=1,A=a) - P(Y=1∣T=1,A=b) |
-        P(Y = 'YES' | T = 'YES', A = 'MEN') = 3 / 4 = 0.75
-        P(Y = 'YES' | T = 'YES', A = 'WOMAN') = 1 / 2 = 0.5
-        separation score = |0.75 - 0.5| = 0.25
-        ==============================================================
-        sufficiency score = | P(T=1∣Y=1,A=a) - P(T=1∣Y=1,A=b) |
-        P(T = 'YES' | Y = 'YES', A = 'MEN') = 3 / 4 = 0.75
-        P(T = 'YES' | Y = 'YES', A = 'WOMAN') = 1 / 1 = 1.0
-        sufficiency score = |0.75 - 1.0| = 0.25
-        ==============================================================
-        """
-        print("\nDataset to test:\n{}".format(self.df_dataset))
-
-        # Independence Score Calculation OK
-        f = Fairness(destination_path='./')
-        fairness_scores = f.fit_fairness_metrics(df=self.df_dataset,
-                                                 sensitive_col='Gender',
-                                                 target_col='y_true',
-                                                 predict_col='y_predict',
-                                                 target_label='YES',
-                                                 sensitive_value='MEN')
-        assert round(fairness_scores[0], 2) == 0.42
-        assert round(fairness_scores[1], 2) == 0.25
-        assert round(fairness_scores[2], 2) == 0.25
-
-    def get_fairness_category_unit_test(self):
-        """ Test: Calculate Fairness Category based on Score Category:
-        A+ : score <= 0.02
-        A  : 0.02 < score <= 0.05
-        B  : 0.05 < score <= 0.08
-        C  : 0.08 < score <= 0.15
-        D  : 0.15 < score <= 0.25
-        E  : 0.25 < score <= 1.0
-        """
-        assert Fairness.get_fairness_category(score=0.01) == 'A+'
-        assert Fairness.get_fairness_category(score=0.02) == 'A+'
-        assert Fairness.get_fairness_category(score=0.02000001) == 'A'
-        assert Fairness.get_fairness_category(score=0.04) == 'A'
-        assert Fairness.get_fairness_category(score=0.05) == 'A'
-        assert Fairness.get_fairness_category(score=0.05000001) == 'B'
-        assert Fairness.get_fairness_category(score=0.07) == 'B'
-        assert Fairness.get_fairness_category(score=0.08) == 'B'
-        assert Fairness.get_fairness_category(score=0.08000001) == 'C'
-        assert Fairness.get_fairness_category(score=0.1) == 'C'
-        assert Fairness.get_fairness_category(score=0.15) == 'C'
-        assert Fairness.get_fairness_category(score=0.15000001) == 'D'
-        assert Fairness.get_fairness_category(score=0.2) == 'D'
-        assert Fairness.get_fairness_category(score=0.25) == 'D'
-        assert Fairness.get_fairness_category(score=0.25000001) == 'E'
-        assert Fairness.get_fairness_category(score=0.5) == 'E'
-        assert Fairness.get_fairness_category(score=1.0) == 'E'
-        assert Fairness.get_fairness_category(score=1000) == 'E'
-
-    def encoder_dataset_unit_test(self):
-        """ Test: Method to encoder not numeric features
-        """
-        df_expected = pd.DataFrame({'Gender': [0, 0, 1, 0, 1, 0, 0, 1, 0, 1],
-                                    'Color': [0, 0, 1, 0, 0, 1, 2, 2, 2, 2],
-                                    'y_true': [1, 1, 0, 0, 1, 1, 1, 1, 0, 0],
-                                    'y_predict': [1, 1, 0, 1, 0, 0, 1, 1, 0, 0]},
-                                   columns=['Gender', 'Color', 'y_true', 'y_predict'],
-                                   dtype='int64')
-
-        df = Fairness._Fairness__encoder_dataset(df=self.df_dataset).astype(np.int64)
-
-        print("\nDataset to Encoder:\n{}".format(self.df_dataset.head(5)))
-        print("encoder_dataset_unit_test -> Result DataFrame:\n{}".format(df.head(5)))
-        print("encoder_dataset_unit_test -> Expected DataFrame:\n{}".format(df_expected.head(5)))
-
-        pd.testing.assert_frame_equal(df, df_expected)
-
-    def fit_correlation_features_unit_test(self):
-        """ Test: Method to calculate matrix correlation features (upper triangular matrix)
-        """
-        df_expected = pd.DataFrame({'Gender': [float('NaN'), float('NaN')],
-                                    'Gender2': [1.0, float('NaN')]},
-                                   columns=['Gender', 'Gender2'],
-                                   index=['Gender', 'Gender2'],
-                                   dtype='float64')
-
-        # Copy 'Gender' column to obtain correlation '1'
-        self.df_dataset['Gender2'] = self.df_dataset['Gender']
-        print("\nDataset to test:\n{}".format(self.df_dataset[['Gender', 'Gender2']]))
-
-        f = Fairness(destination_path='./')
-        f._Fairness__fit_correlation_features(df=self.df_dataset[['Gender', 'Gender2']])
-
-        print("fit_correlation_features_unit_test -> Result DataFrame:\n{}".format(f.correlation_matrix))
-        print("fit_correlation_features_unit_test -> Expected DataFrame:\n{}".format(df_expected))
-
-        pd.testing.assert_frame_equal(f.correlation_matrix, df_expected)
-
-    @staticmethod
-    def find_highest_correlation_features_unit_test():
-        """ Test: Method that finds pairs of features that have a correlation greater than a threshold
-        """
-        df_test = pd.DataFrame({'F1': [float('NaN'), float('NaN'), float('NaN')],
-                                'F2': [0.91, float('NaN'), float('NaN')],
-                                'F3': [0.11, 0.22, float('NaN')]},
-                               columns=['F1', 'F2', 'F3'],
-                               index=['F1', 'F2', 'F3'],
-                               dtype='float64')
-        df_expected = pd.DataFrame({'feature_1': ['F2'],
-                                    'feature_2': ['F1'],
-                                    'correlation_value': [0.91],
-                                    'is_correlation_sensible': [True]},
-                                   columns=['feature_1', 'feature_2', 'correlation_value', 'is_correlation_sensible'])
-
-        f = Fairness(destination_path='./')
-        print("CASE 1: There are 1 highest pair correlation features")
-        f._Fairness__find_highest_correlation_features(df_correlations=df_test,
-                                                       threshold=0.9,
-                                                       sensitive_cols=['F1'])
-        print("find_highest_correlation_features_unit_test -> Result DataFrame:\n{}"
-              .format(f.highest_correlation_features))
-        print("find_highest_correlation_features_unit_test -> Expected DataFrame:\n{}\n"
-              .format(df_expected))
-        pd.testing.assert_frame_equal(f.highest_correlation_features, df_expected)
-
-        print("CASE 2: There are no highest correlation features")
-        f = Fairness(destination_path='./')
-        f._Fairness__find_highest_correlation_features(df_correlations=df_test,
-                                                       threshold=0.95,
-                                                       sensitive_cols=['F1'])
-        print("find_highest_correlation_features_unit_test -> Result DataFrame:\n{}"
-              .format(f.highest_correlation_features))
-        assert f.highest_correlation_features.shape[0] == 0
-
-    def in_processing_unit_test(self):
-        """ Test: Method to encoder not numeric features
-        """
-        f = Fairness(destination_path='./')
-        f._Fairness__pre_processing(df=self.df_dataset,
-                                    sensitive_cols=['Gender', 'Color'],
-                                    target_col='y_true',
-                                    predict_col='y_predict')
-        f._Fairness__in_processing(df=self.df_dataset,
-                                   sensitive_cols=['Gender', 'Color'],
-                                   target_col='y_true',
-                                   predict_col='y_predict')
-=======
-import numpy as np
-import pandas as pd
-import unittest
-
-from xaiographs.fairness.fairness import Fairness
-
-pd.set_option('display.max_columns', None)
-pd.set_option('display.max_rows', None)
-
-
-class FairnessUnitTest(unittest.TestCase):
-
-    def setUp(self) -> None:
-        # Definimos Dataset
-        self.df_dataset = pd.DataFrame(
-            {
-                'Gender': ['MEN', 'MEN', 'WOMAN', 'MEN', 'WOMAN', 'MEN', 'MEN', 'WOMAN', 'MEN', 'WOMAN'],
-                'Color': ['BLUE', 'BLUE', 'GREEN', 'BLUE', 'BLUE', 'GREEN', 'PINK', 'PINK', 'PINK', 'PINK'],
-                'y_true': ['YES', 'YES', 'NO', 'NO', 'YES', 'YES', 'YES', 'YES', 'NO', 'NO'],
-                'y_predict': ['YES', 'YES', 'NO', 'YES', 'NO', 'NO', 'YES', 'YES', 'NO', 'NO']},
-            columns=['Gender', 'Color', 'y_true', 'y_predict'])
-
-
-    def check_dataset_values_unit_test(self):
-        """
-        """
-        print("\nDataset to test:\n{}".format(self.df_dataset))
-        # Column (sensitive_col) does not exist
-        with self.assertRaises(AttributeError):
-            Fairness._Fairness__check_dataset_values(df=self.df_dataset,
-                                                     sensitive_col='SENSITIVE_COLUMN_NOT_EXIST',
-                                                     target_col=None,
-                                                     predict_col='y_predict',
-                                                     target_label='YES',
-                                                     sensitive_value='XXX')
-
-        # Column (sensitive_col) does not exist
-        with self.assertRaises(AttributeError):
-            Fairness._Fairness__check_dataset_values(df=self.df_dataset,
-                                                     sensitive_col='Gender',
-                                                     target_col=None,
-                                                     predict_col='PREDICT_COLUMN_NOT_EXIST',
-                                                     target_label='XXX',
-                                                     sensitive_value='MEN')
-
-        # Column (target_col) does not exist
-        with self.assertRaises(AttributeError):
-            Fairness._Fairness__check_dataset_values(df=self.df_dataset,
-                                                     sensitive_col='Gender',
-                                                     target_col='TARGET_COLUMN_NOT_EXIST',
-                                                     predict_col='y_predict',
-                                                     target_label='YES',
-                                                     sensitive_value='MEN')
-
-        # target_label does not exist
-        with self.assertRaises(KeyError):
-            Fairness._Fairness__check_dataset_values(df=self.df_dataset,
-                                                     sensitive_col='Gender',
-                                                     target_col=None,
-                                                     predict_col='y_predict',
-                                                     target_label='ERROR_TARGET_LABEL',
-                                                     sensitive_value='MEN')
-
-        # sensitive_value does not exist
-        with self.assertRaises(KeyError):
-            Fairness._Fairness__check_dataset_values(df=self.df_dataset,
-                                                     sensitive_col='Gender',
-                                                     target_col=None,
-                                                     predict_col='y_predict',
-                                                     target_label='YES',
-                                                     sensitive_value='ERROR_SENSITIVE_VALUE')
-
-    def fit_independence_unit_test(self):
-        """ Test: Calculate Independence Criteria for 'Gender' sensitive Feature and Prediction value equals as 1.
-
-        A-> sensitive Feature
-        Y-> y_predict (Prediction)
-        T-> y_true (Target)
-        separation score = | P(Y=1∣T=1,A=a) - P(Y=1∣T=1,A=b) |
-
-        P(Y = 'YES' | A = 'MEN') = 4 / 6 = 0.66
-        P(Y = 'YES' | A = 'WOMAN') = 1 / 4 = 0.25
-        independence = |0.66 - 0.25| = 0.41
-        """
-        print("\nDataset to test:\n{}".format(self.df_dataset))
-
-        # Independence Score Calculation OK
-        f = Fairness(destination_path='./')
-        independence_value_ok = f.fit_independence(df=self.df_dataset,
-                                                   sensitive_col='Gender',
-                                                   predict_col='y_predict',
-                                                   target_label='YES',
-                                                   sensitive_value='MEN')
-        assert round(independence_value_ok, 4) == 0.4167
-
-    def fit_separation_unit_test(self):
-        """ Test: Calculate Separation Criteria for 'Gender' sensitive Feature and Prediction value equals as 1.
-
-        A-> sensitive Feature
-        Y-> y_predict (Prediction)
-        T-> y_true (Target)
-        separation score = | P(Y=1∣T=1,A=a) - P(Y=1∣T=1,A=b) |
-
-        P(Y = 'YES' | T = 'YES', A = 'MEN') = 3 / 4 = 0.75
-        P(Y = 'YES' | T = 'YES', A = 'WOMAN') = 1 / 2 = 0.5
-        independence = |0.75 - 0.5| = 0.25
-        """
-        # Independence Score Calculation OK
-        f = Fairness(destination_path='./')
-        separation_value = f.fit_separation(df=self.df_dataset,
-                                            sensitive_col='Gender',
-                                            target_col='y_true',
-                                            predict_col='y_predict',
-                                            target_label='YES',
-                                            sensitive_value='MEN')
-        assert round(separation_value, 2) == 0.25
-
-    def fit_sufficiency_unit_test(self):
-        """ Test: Calculate Separation Criteria for 'Gender' sensitive Feature and Prediction value equals as 1.
-
-        A-> sensitive Feature
-        Y-> y_predict (Prediction)
-        T-> y_true (Target)
-        sufficiency score = | P(T=1∣Y=1,A=a) - P(T=1∣Y=1,A=b) |
-
-        P(T = 'YES' | Y = 'YES', A = 'MEN') = 3 / 4 = 0.75
-        P(T = 'YES' | Y = 'YES', A = 'WOMAN') = 1 / 1 = 1.0
-        independence = |0.75 - 1.0| = 0.25
-        """
-        print("\nDataset to test:\n{}".format(self.df_dataset))
-
-        # Independence Score Calculation OK
-        f = Fairness(destination_path='./')
-        sufficiency_value = f.fit_sufficiency(df=self.df_dataset,
-                                              sensitive_col='Gender',
-                                              target_col='y_true',
-                                              predict_col='y_predict',
-                                              target_label='YES',
-                                              sensitive_value='MEN')
-        assert round(sufficiency_value, 2) == 0.25
-
-    def encoder_dataset_unit_test(self):
-        """ Test: Method to encoder not numeric features
-        """
-        df_expected = pd.DataFrame({'Gender': [0, 0, 1, 0, 1, 0, 0, 1, 0, 1],
-                                    'Color': [0, 0, 1, 0, 0, 1, 2, 2, 2, 2],
-                                    'y_true': [1, 1, 0, 0, 1, 1, 1, 1, 0, 0],
-                                    'y_predict': [1, 1, 0, 1, 0, 0, 1, 1, 0, 0]},
-                                   columns=['Gender', 'Color', 'y_true', 'y_predict'],
-                                   dtype='int64')
-
-        df = Fairness._Fairness__encoder_dataset(df=self.df_dataset).astype(np.int64)
-
-        print("\nDataset to Encoder:\n{}".format(self.df_dataset.head(5)))
-        print("encoder_dataset_unit_test -> Result DataFrame:\n{}".format(df.head(5)))
-        print("encoder_dataset_unit_test -> Expected DataFrame:\n{}".format(df_expected.head(5)))
-
-        pd.testing.assert_frame_equal(df, df_expected)
-
-    def fit_correlation_features_unit_test(self):
-        """ Test: Method to calculate matrix correlation features (upper triangular matrix)
-        """
-        df_expected = pd.DataFrame({'Gender': [float('NaN'), float('NaN')],
-                                    'Gender2': [1.0, float('NaN')]},
-                                   columns=['Gender', 'Gender2'],
-                                   index=['Gender', 'Gender2'],
-                                   dtype='float64')
-
-        # Copy 'Gender' column to obtain correlation '1'
-        self.df_dataset['Gender2'] = self.df_dataset['Gender']
-        print("\nDataset to test:\n{}".format(self.df_dataset[['Gender', 'Gender2']]))
-
-        f = Fairness(destination_path='./')
-        df = f._Fairness__fit_correlation_features(df=self.df_dataset[['Gender', 'Gender2']])
-
-        print("fit_correlation_features_unit_test -> Result DataFrame:\n{}".format(df))
-        print("fit_correlation_features_unit_test -> Expected DataFrame:\n{}".format(df_expected))
-
-        pd.testing.assert_frame_equal(df, df_expected)
-
-    def find_highest_correlation_features_unit_test(self):
-        """ Test: Method that finds pairs of features that have a correlation greater than a threshold
-        """
-        df_test = pd.DataFrame({'F1': [float('NaN'), float('NaN'), float('NaN')],
-                                'F2': [0.91, float('NaN'), float('NaN')],
-                                'F3': [0.11, 0.22, float('NaN')]},
-                               columns=['F1', 'F2', 'F3'],
-                               index=['F1', 'F2', 'F3'],
-                               dtype='float64')
-        df_expected = pd.DataFrame({'feature_1': ['F2'],
-                                    'feature_2': ['F1'],
-                                    'correlation_value': [0.91],
-                                    'is_correlation_sensible': [True]},
-                                   columns=['feature_1', 'feature_2', 'correlation_value', 'is_correlation_sensible'])
-
-        f = Fairness(destination_path='./')
-        print("CASE 1: There are 1 highest pair correlation features")
-        f._Fairness__find_highest_correlation_features(df_correlations=df_test,
-                                                       threshold=0.9,
-                                                       sensitive_cols=['F1'])
-        print("find_highest_correlation_features_unit_test -> Result DataFrame:\n{}"
-              .format(f.highest_correlation_features))
-        print("find_highest_correlation_features_unit_test -> Expected DataFrame:\n{}\n"
-              .format(df_expected))
-        pd.testing.assert_frame_equal(f.highest_correlation_features, df_expected)
-
-        print("CASE 2: There are no highest correlation features")
-        f = Fairness(destination_path='./')
-        f._Fairness__find_highest_correlation_features(df_correlations=df_test,
-                                                       threshold=0.95,
-                                                       sensitive_cols=['F1'])
-        print("find_highest_correlation_features_unit_test -> Result DataFrame:\n{}"
-              .format(f.highest_correlation_features))
-        assert f.highest_correlation_features.shape[0] == 0
->>>>>>> 0b3663eb
+import numpy as np
+import pandas as pd
+import unittest
+
+from xaiographs.fairness.fairness import Fairness
+
+pd.set_option('display.max_columns', None)
+pd.set_option('display.max_rows', None)
+
+
+class FairnessUnitTest(unittest.TestCase):
+
+    def setUp(self) -> None:
+        # Definimos Dataset
+        self.df_dataset = pd.DataFrame(
+            {
+                'Gender': ['MEN', 'MEN', 'WOMAN', 'MEN', 'WOMAN', 'MEN', 'MEN', 'WOMAN', 'MEN', 'WOMAN'],
+                'Color': ['BLUE', 'BLUE', 'GREEN', 'BLUE', 'BLUE', 'GREEN', 'PINK', 'PINK', 'PINK', 'PINK'],
+                'y_true': ['YES', 'YES', 'NO', 'NO', 'YES', 'YES', 'YES', 'YES', 'NO', 'NO'],
+                'y_predict': ['YES', 'YES', 'NO', 'YES', 'NO', 'NO', 'YES', 'YES', 'NO', 'NO']},
+            columns=['Gender', 'Color', 'y_true', 'y_predict'])
+
+    def check_dataset_values_unit_test(self):
+        """
+        """
+        print("\nDataset to test:\n{}".format(self.df_dataset))
+        # Column (sensitive_col) does not exist
+        with self.assertRaises(AttributeError):
+            Fairness._Fairness__check_dataset_values(df=self.df_dataset,
+                                                     sensitive_col='SENSITIVE_COLUMN_NOT_EXIST',
+                                                     target_col=None,
+                                                     predict_col='y_predict',
+                                                     target_label='YES',
+                                                     sensitive_value='XXX')
+
+        # Column (sensitive_col) does not exist
+        with self.assertRaises(AttributeError):
+            Fairness._Fairness__check_dataset_values(df=self.df_dataset,
+                                                     sensitive_col='Gender',
+                                                     target_col=None,
+                                                     predict_col='PREDICT_COLUMN_NOT_EXIST',
+                                                     target_label='XXX',
+                                                     sensitive_value='MEN')
+
+        # Column (target_col) does not exist
+        with self.assertRaises(AttributeError):
+            Fairness._Fairness__check_dataset_values(df=self.df_dataset,
+                                                     sensitive_col='Gender',
+                                                     target_col='TARGET_COLUMN_NOT_EXIST',
+                                                     predict_col='y_predict',
+                                                     target_label='YES',
+                                                     sensitive_value='MEN')
+
+        # target_label does not exist
+        with self.assertRaises(KeyError):
+            Fairness._Fairness__check_dataset_values(df=self.df_dataset,
+                                                     sensitive_col='Gender',
+                                                     target_col=None,
+                                                     predict_col='y_predict',
+                                                     target_label='ERROR_TARGET_LABEL',
+                                                     sensitive_value='MEN')
+
+        # sensitive_value does not exist
+        with self.assertRaises(KeyError):
+            Fairness._Fairness__check_dataset_values(df=self.df_dataset,
+                                                     sensitive_col='Gender',
+                                                     target_col=None,
+                                                     predict_col='y_predict',
+                                                     target_label='YES',
+                                                     sensitive_value='ERROR_SENSITIVE_VALUE')
+
+    def fit_independence_unit_test(self):
+        """ Test: Calculate Independence Criteria for 'Gender' sensitive Feature and Prediction value equals as 1.
+
+        A-> sensitive Feature
+        Y-> y_predict (Prediction)
+        T-> y_true (Target)
+        independence score = | P(Y=1∣T=1,A=a) - P(Y=1∣T=1,A=b) |
+
+        P(Y = 'YES' | A = 'MEN') = 4 / 6 = 0.66
+        P(Y = 'YES' | A = 'WOMAN') = 1 / 4 = 0.25
+        independence score = |0.66 - 0.25| = 0.41
+        """
+        print("\nDataset to test:\n{}".format(self.df_dataset))
+
+        # Independence Score Calculation OK
+        f = Fairness(destination_path='./')
+        independence_value_ok = f.fit_independence(df=self.df_dataset,
+                                                   sensitive_col='Gender',
+                                                   predict_col='y_predict',
+                                                   target_label='YES',
+                                                   sensitive_value='MEN')
+        assert round(independence_value_ok, 4) == 0.4167
+
+    def fit_separation_unit_test(self):
+        """ Test: Calculate Separation Criteria for 'Gender' sensitive Feature and Prediction value equals as 1.
+
+        A-> sensitive Feature
+        Y-> y_predict (Prediction)
+        T-> y_true (Target)
+        separation score = | P(Y=1∣T=1,A=a) - P(Y=1∣T=1,A=b) |
+
+        P(Y = 'YES' | T = 'YES', A = 'MEN') = 3 / 4 = 0.75
+        P(Y = 'YES' | T = 'YES', A = 'WOMAN') = 1 / 2 = 0.5
+        separation score = |0.75 - 0.5| = 0.25
+        """
+        # Independence Score Calculation OK
+        f = Fairness(destination_path='./')
+        separation_value = f.fit_separation(df=self.df_dataset,
+                                            sensitive_col='Gender',
+                                            target_col='y_true',
+                                            predict_col='y_predict',
+                                            target_label='YES',
+                                            sensitive_value='MEN')
+        assert round(separation_value, 2) == 0.25
+
+    def fit_sufficiency_unit_test(self):
+        """ Test: Calculate Separation Criteria for 'Gender' sensitive Feature and Prediction value equals as 1.
+
+        A-> sensitive Feature
+        Y-> y_predict (Prediction)
+        T-> y_true (Target)
+        sufficiency score = | P(T=1∣Y=1,A=a) - P(T=1∣Y=1,A=b) |
+
+        P(T = 'YES' | Y = 'YES', A = 'MEN') = 3 / 4 = 0.75
+        P(T = 'YES' | Y = 'YES', A = 'WOMAN') = 1 / 1 = 1.0
+        sufficiency score = |0.75 - 1.0| = 0.25
+        """
+        print("\nDataset to test:\n{}".format(self.df_dataset))
+
+        # Independence Score Calculation OK
+        f = Fairness(destination_path='./')
+        sufficiency_value = f.fit_sufficiency(df=self.df_dataset,
+                                              sensitive_col='Gender',
+                                              target_col='y_true',
+                                              predict_col='y_predict',
+                                              target_label='YES',
+                                              sensitive_value='MEN')
+        assert round(sufficiency_value, 2) == 0.25
+
+    def fit_fairness_metrics_unit_test(self):
+        """ Test: Calculate Independence, Separation and Sufficiency Criterias for 'Gender' sensitive Feature
+        and Prediction value equals as 1.
+
+        A-> sensitive Feature
+        Y-> y_predict (Prediction)
+        T-> y_true (Target)
+        ==============================================================
+        independence score = | P(Y=1∣T=1,A=a) - P(Y=1∣T=1,A=b) |
+        P(Y = 'YES' | A = 'MEN') = 4 / 6 = 0.66
+        P(Y = 'YES' | A = 'WOMAN') = 1 / 4 = 0.25
+        independence score = |0.66 - 0.25| = 0.41
+        ==============================================================
+        separation score = | P(Y=1∣T=1,A=a) - P(Y=1∣T=1,A=b) |
+        P(Y = 'YES' | T = 'YES', A = 'MEN') = 3 / 4 = 0.75
+        P(Y = 'YES' | T = 'YES', A = 'WOMAN') = 1 / 2 = 0.5
+        separation score = |0.75 - 0.5| = 0.25
+        ==============================================================
+        sufficiency score = | P(T=1∣Y=1,A=a) - P(T=1∣Y=1,A=b) |
+        P(T = 'YES' | Y = 'YES', A = 'MEN') = 3 / 4 = 0.75
+        P(T = 'YES' | Y = 'YES', A = 'WOMAN') = 1 / 1 = 1.0
+        sufficiency score = |0.75 - 1.0| = 0.25
+        ==============================================================
+        """
+        print("\nDataset to test:\n{}".format(self.df_dataset))
+
+        # Independence Score Calculation OK
+        f = Fairness(destination_path='./')
+        fairness_scores = f.fit_fairness_metrics(df=self.df_dataset,
+                                                 sensitive_col='Gender',
+                                                 target_col='y_true',
+                                                 predict_col='y_predict',
+                                                 target_label='YES',
+                                                 sensitive_value='MEN')
+        assert round(fairness_scores[0], 2) == 0.42
+        assert round(fairness_scores[1], 2) == 0.25
+        assert round(fairness_scores[2], 2) == 0.25
+
+    def get_fairness_category_unit_test(self):
+        """ Test: Calculate Fairness Category based on Score Category:
+        A+ : score <= 0.02
+        A  : 0.02 < score <= 0.05
+        B  : 0.05 < score <= 0.08
+        C  : 0.08 < score <= 0.15
+        D  : 0.15 < score <= 0.25
+        E  : 0.25 < score <= 1.0
+        """
+        assert Fairness.get_fairness_category(score=0.01) == 'A+'
+        assert Fairness.get_fairness_category(score=0.02) == 'A+'
+        assert Fairness.get_fairness_category(score=0.02000001) == 'A'
+        assert Fairness.get_fairness_category(score=0.04) == 'A'
+        assert Fairness.get_fairness_category(score=0.05) == 'A'
+        assert Fairness.get_fairness_category(score=0.05000001) == 'B'
+        assert Fairness.get_fairness_category(score=0.07) == 'B'
+        assert Fairness.get_fairness_category(score=0.08) == 'B'
+        assert Fairness.get_fairness_category(score=0.08000001) == 'C'
+        assert Fairness.get_fairness_category(score=0.1) == 'C'
+        assert Fairness.get_fairness_category(score=0.15) == 'C'
+        assert Fairness.get_fairness_category(score=0.15000001) == 'D'
+        assert Fairness.get_fairness_category(score=0.2) == 'D'
+        assert Fairness.get_fairness_category(score=0.25) == 'D'
+        assert Fairness.get_fairness_category(score=0.25000001) == 'E'
+        assert Fairness.get_fairness_category(score=0.5) == 'E'
+        assert Fairness.get_fairness_category(score=1.0) == 'E'
+        assert Fairness.get_fairness_category(score=1000) == 'E'
+
+    def encoder_dataset_unit_test(self):
+        """ Test: Method to encoder not numeric features
+        """
+        df_expected = pd.DataFrame({'Gender': [0, 0, 1, 0, 1, 0, 0, 1, 0, 1],
+                                    'Color': [0, 0, 1, 0, 0, 1, 2, 2, 2, 2],
+                                    'y_true': [1, 1, 0, 0, 1, 1, 1, 1, 0, 0],
+                                    'y_predict': [1, 1, 0, 1, 0, 0, 1, 1, 0, 0]},
+                                   columns=['Gender', 'Color', 'y_true', 'y_predict'],
+                                   dtype='int64')
+
+        df = Fairness._Fairness__encoder_dataset(df=self.df_dataset).astype(np.int64)
+
+        print("\nDataset to Encoder:\n{}".format(self.df_dataset.head(5)))
+        print("encoder_dataset_unit_test -> Result DataFrame:\n{}".format(df.head(5)))
+        print("encoder_dataset_unit_test -> Expected DataFrame:\n{}".format(df_expected.head(5)))
+
+        pd.testing.assert_frame_equal(df, df_expected)
+
+    def fit_correlation_features_unit_test(self):
+        """ Test: Method to calculate matrix correlation features (upper triangular matrix)
+        """
+        df_expected = pd.DataFrame({'Gender': [float('NaN'), float('NaN')],
+                                    'Gender2': [1.0, float('NaN')]},
+                                   columns=['Gender', 'Gender2'],
+                                   index=['Gender', 'Gender2'],
+                                   dtype='float64')
+
+        # Copy 'Gender' column to obtain correlation '1'
+        self.df_dataset['Gender2'] = self.df_dataset['Gender']
+        print("\nDataset to test:\n{}".format(self.df_dataset[['Gender', 'Gender2']]))
+
+        f = Fairness(destination_path='./')
+        f._Fairness__fit_correlation_features(df=self.df_dataset[['Gender', 'Gender2']])
+
+        print("fit_correlation_features_unit_test -> Result DataFrame:\n{}".format(f.correlation_matrix))
+        print("fit_correlation_features_unit_test -> Expected DataFrame:\n{}".format(df_expected))
+
+        pd.testing.assert_frame_equal(f.correlation_matrix, df_expected)
+
+    @staticmethod
+    def find_highest_correlation_features_unit_test():
+        """ Test: Method that finds pairs of features that have a correlation greater than a threshold
+        """
+        df_test = pd.DataFrame({'F1': [float('NaN'), float('NaN'), float('NaN')],
+                                'F2': [0.91, float('NaN'), float('NaN')],
+                                'F3': [0.11, 0.22, float('NaN')]},
+                               columns=['F1', 'F2', 'F3'],
+                               index=['F1', 'F2', 'F3'],
+                               dtype='float64')
+        df_expected = pd.DataFrame({'feature_1': ['F2'],
+                                    'feature_2': ['F1'],
+                                    'correlation_value': [0.91],
+                                    'is_correlation_sensible': [True]},
+                                   columns=['feature_1', 'feature_2', 'correlation_value', 'is_correlation_sensible'])
+
+        f = Fairness(destination_path='./')
+        print("CASE 1: There are 1 highest pair correlation features")
+        f._Fairness__find_highest_correlation_features(df_correlations=df_test,
+                                                       threshold=0.9,
+                                                       sensitive_cols=['F1'])
+        print("find_highest_correlation_features_unit_test -> Result DataFrame:\n{}"
+              .format(f.highest_correlation_features))
+        print("find_highest_correlation_features_unit_test -> Expected DataFrame:\n{}\n"
+              .format(df_expected))
+        pd.testing.assert_frame_equal(f.highest_correlation_features, df_expected)
+
+        print("CASE 2: There are no highest correlation features")
+        f = Fairness(destination_path='./')
+        f._Fairness__find_highest_correlation_features(df_correlations=df_test,
+                                                       threshold=0.95,
+                                                       sensitive_cols=['F1'])
+        print("find_highest_correlation_features_unit_test -> Result DataFrame:\n{}"
+              .format(f.highest_correlation_features))
+        assert f.highest_correlation_features.shape[0] == 0
+
+    def in_processing_unit_test(self):
+        """ Test: Method to encoder not numeric features
+        """
+        f = Fairness(destination_path='./')
+        f._Fairness__pre_processing(df=self.df_dataset,
+                                    sensitive_cols=['Gender', 'Color'],
+                                    target_col='y_true',
+                                    predict_col='y_predict')
+        f._Fairness__in_processing(df=self.df_dataset,
+                                   sensitive_cols=['Gender', 'Color'],
+                                   target_col='y_true',
+                                   predict_col='y_predict')