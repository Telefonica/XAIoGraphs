--- conflicted
+++ resolved
@@ -1,15 +1,6 @@
 # -*- coding: utf-8 -*-
 
-<<<<<<< HEAD
-u"""
-(c) Copyright 2022 Telefónica. All Rights Reserved.
-The copyright to the software program(s) is property of Telefónica.
-The program(s) may be used and or copied only with the express written consent of Telefónica or in accordance with
-the terms and conditions stipulated in the agreement/contract under which the program(s) have been supplied.
-"""
-=======
 from xaiographs.common.constants import WEB_ENTRY_POINT
->>>>>>> 63a996ea
 
 from setuptools import setup
 
@@ -32,14 +23,10 @@
     include_package_data=True,
     install_requires=required,
     test_suite='nose.collector',
-<<<<<<< HEAD
-    tests_require=['nose']
-=======
     tests_require=['nose'],
     entry_points={
         "console_scripts": [
             "{} = xaiographs.viz.launcher:main".format(WEB_ENTRY_POINT)
         ]
     }
->>>>>>> 63a996ea
 )