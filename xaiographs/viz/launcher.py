import http.server
import os
import pathlib
import shutil
import subprocess
import socketserver
import webbrowser

from absl import app, flags

# CONSTANTS
BACKEND_NODE_PACKAGE = 'Backend node package'
BACKEND_PUBLIC_FOLDER = 'backend/public'
COL_HEIGHT_LEFT = 50
COL_HEIGHT_RIGHT = 20
FRONTEND_NODE_PACKAGE = 'Frontend node package'
MY_PROTOCOL = 'http://'
MY_HOST_NAME = 'localhost'
MY_HTML_FOLDER_PATH = 'XAIoWeb/'
MY_HOME_PAGE_FILE_PATH = 'index.html'
NODE_BACKEND = 'backend'
NODE_FRONTEND = 'frontend'
NODE_MODULES_BACKEND = 'backend/node_modules'
NODE_MODULES_FRONTEND = 'frontend/node_modules'
TEXT_COLOR_WHITE = '\033[0m'
TEXT_COLOR_RED = '\033[91m'
TEXT_COLOR_GREEN = '\033[92m'
XAIOWEB_DISTRIBUTION = 'XAIoWeb distribution'

CSV_FILES = ["global_explainability.csv",
             "global_target_distribution.csv",
             "global_graph_nodes.csv",
             "global_graph_edges.csv",
             "local_dataset_reliability.csv",
             "local_reason_why.csv",
             "local_graph_nodes.csv",
             "local_graph_edges.csv",
             "data_correlation_matrix_dataset.csv",
             "[DEPRECATED]_input_dataset.csv",
             "[DEPRECATED]_input_dataset_discretized.csv",
             "[DEPRECATED]_global_target_explainability.csv",
             "[DEPRECATED]_local_explainability.csv",
             ]

# Parameters definition
flags.DEFINE_integer(name='port', default=8080, help='Web server port', required=False)
flags.DEFINE_string(name='path', default=None, help='CSV files path', required=True)
FLAGS = flags.FLAGS


class MyHttpRequestHandler(http.server.SimpleHTTPRequestHandler):
    def do_GET(self):
        if self.path == '/':
            self.path = os.path.join(MY_HTML_FOLDER_PATH, MY_HOME_PAGE_FILE_PATH)
        return http.server.SimpleHTTPRequestHandler.do_GET(self)


def print_upper_line():
    """
    This function print the upper line of the requirements validations table.
    The only functionality it has is when viewing the fulfillment of requirements
    """
    print(u"\u2554", end='')
<<<<<<< HEAD
    for _ in range(LEFT_COL_HEIGHT):
        print(u"\u2550", end='')
    print(u"\u2566", end='')
    for _ in range(RIGHT_COL_HEIGHT):
=======
    for _ in range(COL_HEIGHT_LEFT):
        print(u"\u2550", end='')
    print(u"\u2566", end='')
    for _ in range(COL_HEIGHT_RIGHT):
>>>>>>> 4f39b03f
        print(u"\u2550", end='')
    print(u"\u2557")


def print_middle_line():
    """
    This function print the middle line of the requirements validation table.
    The only functionality it has is when viewing the fulfillment of requirements
    """
    print(u"\u2560", end='')
<<<<<<< HEAD
    for _ in range(LEFT_COL_HEIGHT):
        print(u"\u2550", end='')
    print(u"\u256C", end='')
    for _ in range(RIGHT_COL_HEIGHT):
=======
    for _ in range(COL_HEIGHT_LEFT):
        print(u"\u2550", end='')
    print(u"\u256C", end='')
    for _ in range(COL_HEIGHT_RIGHT):
>>>>>>> 4f39b03f
        print(u"\u2550", end='')
    print(u"\u2563")


def print_message_line(message: str, status: str, style: str):
    """
    This function print a message line of the requirements validations table.
    The only functionality it has is when viewing the fulfillment of requirements
    The message shows the status of compliance with some of the requirements.

    :param message: name of the requirement to validate
    :param status: status of the requirement
    :param style: color text of the status value (green= Ok, red= alert)
    """
    print(u"\u2551", end=' ')
    print(message.ljust(COL_HEIGHT_LEFT - 1), end='')
    print(u"\u2551", end=' ')
    print(style + status.ljust(COL_HEIGHT_RIGHT - 1) + TEXT_COLOR_WHITE, end='')
    print(u"\u2551")


def print_bottom_line():
    """
    This function print the bottom line of the requirements validations table.
    The only functionality it has is when viewing the fulfillment of requirements
    """
    print(u"\u255A", end='')
<<<<<<< HEAD
    for _ in range(LEFT_COL_HEIGHT):
        print(u"\u2550", end='')
    print(u"\u2569", end='')
    for _ in range(RIGHT_COL_HEIGHT):
=======
    for _ in range(COL_HEIGHT_LEFT):
        print(u"\u2550", end='')
    print(u"\u2569", end='')
    for _ in range(COL_HEIGHT_RIGHT):
>>>>>>> 4f39b03f
        print(u"\u2550", end='')
    print(u"\u255D")


def check_npm_requirements() -> bool:
    """
    This function check the NodeJS installation requirements and print the results.

    :return: Boolean value to continue with the publishing process.
    """
    print_upper_line()
    npm_status = subprocess.run('node --version', shell=True, capture_output=True, text=True)
    if len(npm_status.stdout) > 10:
        print_message_line('NPM Installed', 'FAILED', TEXT_COLOR_RED)
        print_bottom_line()
        return False
    else:
        print_message_line('NPM Installed', npm_status.stdout.strip(), TEXT_COLOR_GREEN)
        print_bottom_line()
        return True


def check_node_backend() -> bool:
    """
    This function check Node packages used to deploy the backend.
    In case of node_modules folder doesn't exist, execute a packages installations.

    :return: Boolean value to continue with the publishing process.
    """
    print_upper_line()
    if not os.path.exists(os.path.join(os.getcwd(), NODE_MODULES_BACKEND)):
        print_message_line(BACKEND_NODE_PACKAGE, 'MISSING', TEXT_COLOR_WHITE)
        print_message_line(BACKEND_NODE_PACKAGE, 'INSTALLING...', TEXT_COLOR_WHITE)

        os.chdir(os.path.join(os.getcwd(), NODE_BACKEND))
        back_process = subprocess.run('npm install', shell=True, stdout=subprocess.DEVNULL, stderr=subprocess.DEVNULL)
        os.chdir(os.path.join(os.getcwd(), '..'))

        if back_process.stderr is None:
            print_message_line(BACKEND_NODE_PACKAGE, 'AVAILABLE', TEXT_COLOR_GREEN)
            return True
        else:
            print_message_line(BACKEND_NODE_PACKAGE, 'ERROR', TEXT_COLOR_RED)
            return False
    else:
        print_message_line(BACKEND_NODE_PACKAGE, 'AVAILABLE', TEXT_COLOR_GREEN)
        return True


def check_node_frontend() -> bool:
    """
    This function check Node packages used to deploy the frontend.
    In case of node_modules folder doesn't exist, execute a packages installations.

    :return: Boolean value to continue with the publishing process.
    """
    print_middle_line()
    if not os.path.exists(os.path.join(os.getcwd(), NODE_MODULES_FRONTEND)):
        print_message_line(FRONTEND_NODE_PACKAGE, 'MISSING', TEXT_COLOR_WHITE)
        print_message_line(FRONTEND_NODE_PACKAGE, 'INSTALLING...', TEXT_COLOR_WHITE)

        os.chdir(os.path.join(os.getcwd(), NODE_FRONTEND))
        front_process = subprocess.run('npm install', shell=True, stdout=subprocess.DEVNULL, stderr=subprocess.DEVNULL)
        os.chdir(os.path.join(os.getcwd(), '..'))

        if front_process.stderr is None:
            print_message_line(FRONTEND_NODE_PACKAGE, 'AVAILABLE', TEXT_COLOR_GREEN)
            return True
        else:
            print_message_line(FRONTEND_NODE_PACKAGE, 'ERROR', TEXT_COLOR_RED)
            return False
    else:
        print_message_line(FRONTEND_NODE_PACKAGE, 'AVAILABLE', TEXT_COLOR_GREEN)
        return True


def check_deploy_web() -> bool:
    """
    This function check build of the frontend.
    In case of build folder doesn't exist, execute a build process.

    :return: Boolean value to continue with the publishing process.
    """
    print_middle_line()

    if not os.path.exists(os.path.join(os.getcwd(), MY_HTML_FOLDER_PATH, MY_HOME_PAGE_FILE_PATH)):
        print_message_line(XAIOWEB_DISTRIBUTION, 'MISSING', TEXT_COLOR_WHITE)
        print_message_line(XAIOWEB_DISTRIBUTION, 'INSTALLING...', TEXT_COLOR_WHITE)
        build_process = subprocess.run('npm run build-xai --prefix frontend', shell=True, stdout=subprocess.DEVNULL,
                                       stderr=subprocess.DEVNULL)

        if build_process.stderr is None:
            print_message_line(XAIOWEB_DISTRIBUTION, 'AVAILABLE', TEXT_COLOR_GREEN)
            print_bottom_line()
            return True
        else:
            print_message_line(XAIOWEB_DISTRIBUTION, 'ERROR', TEXT_COLOR_RED)
            print_bottom_line()
            return False
    else:
        print_message_line(XAIOWEB_DISTRIBUTION, 'AVAILABLE', TEXT_COLOR_GREEN)
        print_bottom_line()
        return True


def clean_csv_public_folder():
    """
    This function remove all csv files used previously
    """
    pathlib.Path(BACKEND_PUBLIC_FOLDER).mkdir(parents=True, exist_ok=True)
    for filename in os.listdir(BACKEND_PUBLIC_FOLDER):
        file_path = os.path.join(BACKEND_PUBLIC_FOLDER, filename)
        try:
            os.unlink(file_path)
        except Exception as e:
            print('Failed to delete %s. Reason: %s' % (file_path, e))


def process_csv_files(path: str):
    """
    This function prepare the backend publish folder used to store and read the csv files.
    Once the folder is clean, copy all the files from the location indicated in the path parameter to the public folder.
    """
    clean_csv_public_folder()

    print_upper_line()

    for csv in CSV_FILES:
        csv_source_file = os.path.join(path, csv)
        if os.path.exists(csv_source_file):
            shutil.copy(csv_source_file, BACKEND_PUBLIC_FOLDER)
            print_message_line(csv, 'AVAILABLE', TEXT_COLOR_GREEN)
            if csv != CSV_FILES[-1]:
                print_middle_line()
            else:
                print_bottom_line()
        else:
            print_message_line(csv, 'File Not Found', TEXT_COLOR_RED)


def main(argv: list):
    """
    Function with main program

    :param argv: List non-empty of the command line arguments including program name, sys.argv is used if None.
    """
    del (argv)

    my_handler = MyHttpRequestHandler

    if check_npm_requirements():
        if check_node_backend() * check_node_frontend() * check_deploy_web():
            process_csv_files(path=FLAGS.path)

            with socketserver.TCPServer(("", FLAGS.port), my_handler) as httpd:
                subprocess.run('pm2 start pm2-XAIoWeb.json', shell=True)

                print("Http Server Serving at port", FLAGS.port)
                url_domain = '{}{}:{}'.format(MY_PROTOCOL, MY_HOST_NAME, str(FLAGS.port))
                webbrowser.open('{}/{}'.format(url_domain, MY_HTML_FOLDER_PATH), new=2)

                try:
                    httpd.serve_forever()
                except KeyboardInterrupt:
                    pass

                subprocess.run('pm2 stop XAIoWeb', shell=True)
                subprocess.run('pm2 flush', shell=True)
                subprocess.run('pm2 kill', shell=True)
                httpd.server_close()
                print("Server stopped")


if __name__ == '__main__':
    app.run(main=main)<|MERGE_RESOLUTION|>--- conflicted
+++ resolved
@@ -57,49 +57,35 @@
 
 def print_upper_line():
     """
-    This function print the upper line of the requirements validations table.
+    This function print the upper line of the requirements validatons table.
     The only functionality it has is when viewing the fulfillment of requirements
     """
     print(u"\u2554", end='')
-<<<<<<< HEAD
-    for _ in range(LEFT_COL_HEIGHT):
-        print(u"\u2550", end='')
-    print(u"\u2566", end='')
-    for _ in range(RIGHT_COL_HEIGHT):
-=======
     for _ in range(COL_HEIGHT_LEFT):
         print(u"\u2550", end='')
     print(u"\u2566", end='')
     for _ in range(COL_HEIGHT_RIGHT):
->>>>>>> 4f39b03f
         print(u"\u2550", end='')
     print(u"\u2557")
 
 
 def print_middle_line():
     """
-    This function print the middle line of the requirements validation table.
+    This function print the middle line of the requirements validatons table.
     The only functionality it has is when viewing the fulfillment of requirements
     """
     print(u"\u2560", end='')
-<<<<<<< HEAD
-    for _ in range(LEFT_COL_HEIGHT):
-        print(u"\u2550", end='')
-    print(u"\u256C", end='')
-    for _ in range(RIGHT_COL_HEIGHT):
-=======
     for _ in range(COL_HEIGHT_LEFT):
         print(u"\u2550", end='')
     print(u"\u256C", end='')
     for _ in range(COL_HEIGHT_RIGHT):
->>>>>>> 4f39b03f
         print(u"\u2550", end='')
     print(u"\u2563")
 
 
 def print_message_line(message: str, status: str, style: str):
     """
-    This function print a message line of the requirements validations table.
+    This function print a message line of the requirements validatons table.
     The only functionality it has is when viewing the fulfillment of requirements
     The message shows the status of compliance with some of the requirements.
 
@@ -116,21 +102,14 @@
 
 def print_bottom_line():
     """
-    This function print the bottom line of the requirements validations table.
+    This function print the bottom line of the requirements validatons table.
     The only functionality it has is when viewing the fulfillment of requirements
     """
     print(u"\u255A", end='')
-<<<<<<< HEAD
-    for _ in range(LEFT_COL_HEIGHT):
-        print(u"\u2550", end='')
-    print(u"\u2569", end='')
-    for _ in range(RIGHT_COL_HEIGHT):
-=======
     for _ in range(COL_HEIGHT_LEFT):
         print(u"\u2550", end='')
     print(u"\u2569", end='')
     for _ in range(COL_HEIGHT_RIGHT):
->>>>>>> 4f39b03f
         print(u"\u2550", end='')
     print(u"\u255D")
 
