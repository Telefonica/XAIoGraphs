--- conflicted
+++ resolved
@@ -1,5 +1,2 @@
-<<<<<<< HEAD
-from .fairness import Fairness
-=======
-from .why.why import Why
->>>>>>> 25fb1abd
+from .fairness import Fairness
+from .why.why import Why